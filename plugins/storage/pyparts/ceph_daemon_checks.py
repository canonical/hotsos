import re

from core.checks import DPKGVersionCompare
from core.issues import (
    issue_types,
    issue_utils,
)
from core.utils import sorted_dict
from core.plugins.storage import (
    bcache,
    ceph,
)
from core.plugins.kernel import KernelChecksBase

YAML_PRIORITY = 1
LP1936136_BCACHE_CACHE_LIMIT = 70
OSD_PG_MAX_LIMIT = 500
OSD_PG_OPTIMAL_NUM = 200


class CephOSDChecks(ceph.CephChecksBase):

<<<<<<< HEAD
    def __init__(self):
        super().__init__()
        self.ceph_osd_df_tree = self.cli.ceph_osd_df_tree()
        self.ceph_versions = self.cli.ceph_versions()
        self.ceph_report = self.cli.ceph_report()
        # Remove the last line as that makes it an invalid json.
        # The extra line comes from the stderr of 'ceph report'.
        if self.ceph_report and self.ceph_report[-1].startswith('report'):
            self.ceph_report = self.ceph_report[:-1]

    def check_osdmaps_size(self):
        """
        Check if there are too many osdmaps
        By default mon_min_osdmaps_epochs (=500) osdmaps are stored by the
        monitors. However, if the cluster isn't healthy for a long time,
        the number of osdmaps stored will keep increasing which can result
        in more disk utilization, possibly slower mons, etc.

        Doc: https://docs.ceph.com/en/latest/dev/mon-osdmap-prune/
        """
        if not self.ceph_report:
            return

        try:
            cr_json = json.loads(''.join(self.ceph_report))
        except ValueError:
            return

        try:
            osdmaps_count = len(cr_json['osdmap_manifest']['pinned_maps'])
            # The default count is 500. Going above isn't unusual whenever
            # any recovery/rebalance happens. We arbitrarily chose 5000 as the
            # "bad" limit (10 x default).
            if osdmaps_count >= 5000:
                msg = ("Found {} pinned osdmaps. This can affect mon's"
                       "performance and also indicate bugs such as "
                       "https://tracker.ceph.com/issues/44184 and "
                       "https://tracker.ceph.com/issues/47290"
                       .format(osdmaps_count))
                issue_utils.add_issue(issue_types.CephMapsWarning(msg))
        except Exception:
            return

=======
>>>>>>> a8f45b7a
    def check_require_osd_release(self):
        cluster = ceph.CephCluster()
        expected_rname = cluster.daemon_dump('osd').get('require_osd_release')
        if not expected_rname:
            return

        for rname in cluster.daemon_release_names('osd'):
            if expected_rname != rname:
                msg = ("require_osd_release is {} but one or more osds is on "
                       "release {} - needs fixing".format(expected_rname,
                                                          rname))
                issue_utils.add_issue(issue_types.CephOSDError(msg))

    def check_osd_msgr_protocol_versions(self):
        """Check if any OSDs are not using the messenger v2 protocol

        The msgr v2 is the second major revision of Ceph’s on-wire protocol
        and should be the default Nautilus onward."""
        v1_osds = []
        cluster = ceph.CephCluster()
        osd_dump = cluster.daemon_dump('osd')
        if not osd_dump:
            return

        osd_count = int(cluster.daemon_dump('osd').get('max_osd', 0))
        if osd_count < 1:
            return

        counter = 0
        while counter < osd_count:
            key = "osd.{}".format(counter)
            version_info = cluster.daemon_dump('osd').get(key)
            if version_info and version_info.find("v2:") == -1:
                v1_osds.append(counter+1)

            counter = counter + 1

        if v1_osds:
            msg = ("{} OSDs do not bind to v2 address".format(len(v1_osds)))
            issue_utils.add_issue(issue_types.CephOSDWarning(msg))

    def get_ceph_pg_imbalance(self):
        """ Validate PG counts on OSDs

        Upstream recommends 50-200 OSDs ideally. Higher than 200 is also valid
        if the OSD disks are of different sizes but that tends to be the
        exception rather than the norm.

        We also check for OSDs with excessive numbers of PGs that can cause
        them to fail.
        """
        ceph_osd_df_tree = self.cli.ceph_osd_df_tree()
        if not ceph_osd_df_tree:
            return

        # Find index of PGS column in output.
        pgs_idx = None
        header = ceph_osd_df_tree[0].split()
        for i, col in enumerate(header):
            if col == "PGS":
                pgs_idx = i + 1
                break

        if not pgs_idx:
            return

        pgs_idx = -(len(header) - pgs_idx)
        suboptimal_pgs = {}
        error_pgs = {}
        for line in ceph_osd_df_tree:
            try:
                ret = re.compile(r"\s+(osd\.\d+)\s*$").search(line)
                if ret:
                    osd_id = ret.group(1)
                    pgs = int(line.split()[pgs_idx])
                    if pgs > OSD_PG_MAX_LIMIT:
                        error_pgs[osd_id] = pgs

                    margin = abs(100 - (float(100) / OSD_PG_OPTIMAL_NUM * pgs))
                    # allow 10% margin from optimal OSD_PG_OPTIMAL_NUM value
                    if margin > 10:
                        suboptimal_pgs[osd_id] = pgs
            except IndexError:
                pass

        if error_pgs:
            info = sorted_dict(error_pgs, key=lambda e: e[1], reverse=True)
            self._output['osd-pgs-near-limit'] = info
            msg = ("{} osds found with > {} pgs - this is close to the hard "
                   "limit at which point OSDs will stop creating pgs and fail "
                   "- please investigate".
                   format(len(error_pgs), OSD_PG_MAX_LIMIT))
            issue = issue_types.CephCrushError(msg)
            issue_utils.add_issue(issue)

        if suboptimal_pgs:
            info = sorted_dict(suboptimal_pgs, key=lambda e: e[1],
                               reverse=True)
            self._output['osd-pgs-suboptimal'] = info
            msg = ("{} osds found with > 10% margin from optimal {} pgs.".
                   format(len(suboptimal_pgs), OSD_PG_OPTIMAL_NUM))
            issue = issue_types.CephCrushWarning(msg)
            issue_utils.add_issue(issue)

    def get_ceph_versions_mismatch(self):
        """
        Get versions of all Ceph daemons.
        """
        versions = ceph.CephCluster().daemon_versions()
        if not versions:
            return

        global_vers = set()
        daemon_version_info = {}
        for daemon_type in versions:
            # skip the catchall
            if daemon_type == 'overall':
                continue

            vers = []
            for version in versions[daemon_type]:
                vers.append(version)
                global_vers.add(version)

            if vers:
                daemon_version_info[daemon_type] = vers

        if daemon_version_info:
            self._output['versions'] = daemon_version_info
            if len(global_vers) > 1:
                msg = ('ceph daemon versions not aligned')
                issue = issue_types.CephDaemonWarning(msg)
                issue_utils.add_issue(issue)

    def build_buckets_from_crushdump(self, crushdump):
        buckets = {}
        # iterate jp for each bucket
        for bucket in crushdump["buckets"]:
            bid = bucket["id"]
            items = []
            for item in bucket["items"]:
                items.append(item["id"])

            buckets[bid] = {"name": bucket["name"],
                            "type_id": bucket["type_id"],
                            "type_name": bucket["type_name"],
                            "items": items}

        return buckets

    def get_crushmap_mixed_buckets(self):
        """
        Report buckets that have mixed type of items,
        as they will cause crush map unable to compute
        the expected up set
        """
        osd_crush_dump = self.cli.ceph_osd_crush_dump_json_decoded()
        if not osd_crush_dump:
            return

        bad_buckets = []
        buckets = self.build_buckets_from_crushdump(osd_crush_dump)
        # check all bucket
        for bid in buckets:
            items = buckets[bid]["items"]
            type_ids = []
            for item in items:
                if item >= 0:
                    type_ids.append(0)
                else:
                    type_ids.append(buckets[item]["type_id"])

            if not type_ids:
                continue

            # verify if the type_id list contain mixed type id
            if type_ids.count(type_ids[0]) != len(type_ids):
                bad_buckets.append(buckets[bid]["name"])

        if bad_buckets:
            msg = ("mixed crush buckets identified (see --storage for more "
                   "info)")
            issue = issue_types.CephCrushWarning(msg)
            issue_utils.add_issue(issue)
            self._output["mixed_crush_buckets"] = bad_buckets

    def check_bcache_vulnerabilities(self):
        has_bcache = False
        for osd in self.local_osds:
            dev = osd.device
            if self.is_bcache_device(dev):
                has_bcache = True

        if not has_bcache:
            return

        for cset in bcache.BcacheChecksBase().get_sysfs_cachesets():
            if (cset.get("cache_available_percent") >=
                    LP1936136_BCACHE_CACHE_LIMIT):
                return

        # Get version of osd based on package installed. This is prone to
        # inaccuracy since the daemon many not have been restarted after
        # package update.
        current = self.apt_check.get_version('ceph-osd')
        if current <= DPKGVersionCompare("13.0.1"):
            return
        if current >= DPKGVersionCompare("14.2.10") and \
           current <= DPKGVersionCompare("14.2.21"):
            return
        if current >= DPKGVersionCompare("15.2.2") and \
           current <= DPKGVersionCompare("15.2.12"):
            return
        if current == DPKGVersionCompare("16.1.0") or \
           current == DPKGVersionCompare("17.0.0"):
            return

        if KernelChecksBase().version >= "5.4":
            return

        bluefs_buffered_io = self.ceph_config.get('bluefs_buffered_io')
        if bluefs_buffered_io is False:
            return

        # NOTE: we need a way to check that actual osd config

        # then bluefs_buffered_io is True by default
        msg = ("host may be vulnerable to bcache bug 1936136 - please ensure "
               "bluefs_buffered_io is set to False or upgrade to kernel "
               ">= 5.4")
        issue = issue_types.CephCrushWarning(msg)
        issue_utils.add_issue(issue)

    def __call__(self):
        if self.local_osds:
            osds = {}
            for osd in self.local_osds:
                osds.update(osd.to_dict())

            self._output["local-osds"] = sorted_dict(osds)

            self.check_bcache_vulnerabilities()

        self.check_require_osd_release()
        self.check_osd_msgr_protocol_versions()
        self.get_ceph_pg_imbalance()
        self.get_ceph_versions_mismatch()
        self.get_crushmap_mixed_buckets()
        self.check_osdmaps_size()<|MERGE_RESOLUTION|>--- conflicted
+++ resolved
@@ -1,3 +1,4 @@
+import json
 import re
 
 from core.checks import DPKGVersionCompare
@@ -20,17 +21,6 @@
 
 class CephOSDChecks(ceph.CephChecksBase):
 
-<<<<<<< HEAD
-    def __init__(self):
-        super().__init__()
-        self.ceph_osd_df_tree = self.cli.ceph_osd_df_tree()
-        self.ceph_versions = self.cli.ceph_versions()
-        self.ceph_report = self.cli.ceph_report()
-        # Remove the last line as that makes it an invalid json.
-        # The extra line comes from the stderr of 'ceph report'.
-        if self.ceph_report and self.ceph_report[-1].startswith('report'):
-            self.ceph_report = self.ceph_report[:-1]
-
     def check_osdmaps_size(self):
         """
         Check if there are too many osdmaps
@@ -41,15 +31,18 @@
 
         Doc: https://docs.ceph.com/en/latest/dev/mon-osdmap-prune/
         """
-        if not self.ceph_report:
-            return
+
+        report = self.cli.ceph_report_json_decoded()
+        if not report:
+            return
+
+        # Remove the last line as that makes it an invalid json.
+        # The extra line comes from the stderr of 'ceph report'.
+        if report and report[-1].startswith('report'):
+            report = report[:-1]
 
         try:
-            cr_json = json.loads(''.join(self.ceph_report))
-        except ValueError:
-            return
-
-        try:
+            cr_json = json.loads(''.join(report))
             osdmaps_count = len(cr_json['osdmap_manifest']['pinned_maps'])
             # The default count is 500. Going above isn't unusual whenever
             # any recovery/rebalance happens. We arbitrarily chose 5000 as the
@@ -61,11 +54,9 @@
                        "https://tracker.ceph.com/issues/47290"
                        .format(osdmaps_count))
                 issue_utils.add_issue(issue_types.CephMapsWarning(msg))
-        except Exception:
-            return
-
-=======
->>>>>>> a8f45b7a
+        except (ValueError, KeyError):
+            return
+
     def check_require_osd_release(self):
         cluster = ceph.CephCluster()
         expected_rname = cluster.daemon_dump('osd').get('require_osd_release')
