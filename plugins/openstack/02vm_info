#!/bin/bash -u

declare -a output=()

((VERBOSITY_LEVEL>=1)) || exit 0

vm_indent="  ${INDENT_STR}"

<<<<<<< HEAD
readarray -t uuids<<<`get_ps| grep "product=OpenStack Nova"| sed -r 's/.+uuid=([[:alnum:]\-]+)[[:space:],]+.+/\1/g'`
=======
readarray -t uuids<<<`get_ps| grep "[p]roduct=OpenStack Nova"| sed -r 's/.+uuid=([[:alnum:]\-]+)[\s,]+.+/\1/g'`
>>>>>>> f2d84f40
for uuid in ${uuids[@]}; do
    output+=( "$uuid" )
done

if ((${#output[@]})); then
    echo "  instances (${#output[@]}):"
    for line in "${output[@]}"; do
        echo "${vm_indent}$line"
    done
else
    echo "  vms:"
    echo "${vm_indent}null"
fi
<|MERGE_RESOLUTION|>--- conflicted
+++ resolved
@@ -6,11 +6,7 @@
 
 vm_indent="  ${INDENT_STR}"
 
-<<<<<<< HEAD
-readarray -t uuids<<<`get_ps| grep "product=OpenStack Nova"| sed -r 's/.+uuid=([[:alnum:]\-]+)[[:space:],]+.+/\1/g'`
-=======
-readarray -t uuids<<<`get_ps| grep "[p]roduct=OpenStack Nova"| sed -r 's/.+uuid=([[:alnum:]\-]+)[\s,]+.+/\1/g'`
->>>>>>> f2d84f40
+readarray -t uuids<<<`get_ps| grep "[p]roduct=OpenStack Nova"| sed -r 's/.+uuid=([[:alnum:]\-]+)[[:space:],]+.+/\1/g'`
 for uuid in ${uuids[@]}; do
     output+=( "$uuid" )
 done
