#!/bin/bash

get_ps ()
{
    local sos_path=${DATA_ROOT}ps
    if [ -e "$sos_path" ]; then
        cat $sos_path
    elif ! [ -d "${DATA_ROOT}sos_commands" ]; then
        ps auxwww
    fi
}
export -f get_ps

get_ps_axo_flags ()
{
    # Older sosrepot uses 'wchan' option while newer ones use 'wchan:20' - thus the glob is to cover both
    local sos_path="${DATA_ROOT}/sos_commands/process/ps_axo_flags_state_uid_pid_ppid_pgid_sid_cls_pri_addr_sz_wchan*_lstart_tty_time_cmd"
    if [ -e $sos_path ]; then
        cat $sos_path
    elif ! [ -d "${DATA_ROOT}sos_commands" ]; then
        ps axo flags,state,uid,pid,ppid,pgid,sid,cls,pri,addr,sz,wchan:20,lstart,tty,time,cmd
    fi
}
export -f get_ps_axo_flags

get_uptime ()
{
    local sos_path=${DATA_ROOT}uptime
    if [ -e "$sos_path" ]; then
        cat $sos_path
    elif ! [ -d "${DATA_ROOT}sos_commands" ]; then
        cat /proc/uptime
    fi
}
export -f get_uptime

export bin_df=`which df`
df ()
{
    local sos_path=${DATA_ROOT}df
    if [ -e "$sos_path" ]; then
        cat $sos_path
    elif ! [ -d "${DATA_ROOT}sos_commands" ]; then
        $bin_df
    fi
}
export -f df

export bin_lscpu=`which lscpu`
lscpu ()
{
    local sos_path=${DATA_ROOT}sos_commands/processor/lscpu
    if [ -e "$sos_path" ]; then
        cat $sos_path
    elif ! [ -d "${DATA_ROOT}sos_commands" ]; then
        $bin_lscpu
    fi
}
export -f lscpu

get_ls_lanR_sys_block ()
{
    local sos_path=${DATA_ROOT}sos_commands/block/ls_-lanR_.sys.block
    if [ -e "$sos_path" ]; then
        cat $sos_path
    elif ! [ -d "${DATA_ROOT}sos_commands" ]; then
        ls -lanR /sys/block/
    fi
}
export -f get_ls_lanR_sys_block

get_udevadm_info_dev ()
{
    local dev="$1"
    local sos_path=${DATA_ROOT}sos_commands/block/udevadm_info_.dev.$dev
    if [ -e "$sos_path" ]; then
        cat $sos_path
    elif ! [ -d "${DATA_ROOT}sos_commands" ]; then
        udevadm info /dev/$dev
    fi
}
export -f get_udevadm_info_dev

# Converts the given seconds ($1) to DDd:HHh:MMh:SSs format
seconds_to_date ()
{
    local seconds="$1"
    local days=$((seconds/86400))
    local hours=$((seconds/3600%24))
    local mins=$((seconds/60%60))
    local secs=$((seconds%60))

    printf '%02dd:%02dh:%02dm:%02ds' $days $hours $mins $secs
}
export -f seconds_to_date

get_sosreport_time ()
{
    local sos_path="${DATA_ROOT}/sos_commands/date/date"
    if [ -s "$sos_path" ]; then
        date --date="$(cat $sos_path)" +%s
    elif ! [ -d "${DATA_ROOT}sos_commands" ]; then
        date +%s
    fi
}
export -f get_sosreport_time

get_ceph_volume_lvm_list ()
{
    local sos_path="${DATA_ROOT}/sos_commands/ceph/ceph-volume_lvm_list"
    if [ -s "$sos_path" ]; then
        cat "$sos_path"
    elif ! [ -d "${DATA_ROOT}sos_commands" ] && which ceph-volume >/dev/null; then
        ceph-volume lvm list
    fi
}
export -f get_ceph_volume_lvm_list

get_lvm2_lvs ()
{
    local sos_path="${DATA_ROOT}/sos_commands/lvm2/lvs_-a_-o_lv_tags_devices*"
    if [ -e $sos_path ]; then
        cat $sos_path
    elif ! [ -d "${DATA_ROOT}sos_commands" ] && which lvs >/dev/null; then
        lvs -a -o lv_tags,devices
    fi
}
export -f get_lvm2_lvs

<<<<<<< HEAD
get_ceph_osd_tree ()
{
    local sos_path="${DATA_ROOT}/sos_commands/ceph/ceph_osd_tree"
    if [ -e "$sos_path" ]; then
        cat $sos_path
    elif ! [ -d "${DATA_ROOT}sos_commands" ] && which ceph >/dev/null; then
        ceph osd tree
    fi
}
export -f get_ceph_osd_tree
=======
get_dpkg_l ()
{
    local sos_path=${DATA_ROOT}sos_commands/dpkg/dpkg_-l
    if [ -e "$sos_path" ]; then
        cat $sos_path
    elif ! [ -d "${DATA_ROOT}sos_commands" ]; then
        dpkg -l
    fi
}
export -f get_dpkg_l
>>>>>>> 0dddae7b
<|MERGE_RESOLUTION|>--- conflicted
+++ resolved
@@ -127,7 +127,6 @@
 }
 export -f get_lvm2_lvs
 
-<<<<<<< HEAD
 get_ceph_osd_tree ()
 {
     local sos_path="${DATA_ROOT}/sos_commands/ceph/ceph_osd_tree"
@@ -138,7 +137,7 @@
     fi
 }
 export -f get_ceph_osd_tree
-=======
+
 get_dpkg_l ()
 {
     local sos_path=${DATA_ROOT}sos_commands/dpkg/dpkg_-l
@@ -148,5 +147,4 @@
         dpkg -l
     fi
 }
-export -f get_dpkg_l
->>>>>>> 0dddae7b
+export -f get_dpkg_l